--- conflicted
+++ resolved
@@ -317,7 +317,6 @@
 
 * [Crypto Currency Pairs](https://docs.intrinio.com/documentation/download/crypto_pairs)
 * [Crypto Exchanges](https://docs.intrinio.com/documentation/download/crypto_exchanges)
-<<<<<<< HEAD
 
 ### FXCM
 
@@ -331,8 +330,6 @@
 
 * [FX Currencies](https://docs.intrinio.com/documentation/download/currencies)
 * [FX Currency Pairs](https://docs.intrinio.com/documentation/download/currency_pairs)
-=======
->>>>>>> 7a293e78
 
 ## API Keys
 
@@ -374,4 +371,4 @@
 
 Documentation is compiled into the dll. Use an IDE (such as Visual Studio) to explore the compiled code.
 
-If you need help, use our free chat support at [https://intrinio.com](https://intrinio.com).
+If you need help, use our free chat support at [https://intrinio.com](https://intrinio.com).